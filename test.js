--- conflicted
+++ resolved
@@ -115,62 +115,6 @@
   });
 });
 
-<<<<<<< HEAD
-describe('external logger function', function () {
-
-    it('should log to a passed logger exactly one message', function (done) {
-        var messages = [];
-        var logF = function logFF(message) {
-            messages.push(message);
-        };
-        this.ipfilter = ipfilter(['127.0.0.1'], {log: true, logF: logF});
-        this.req = {
-            session: {},
-            headers: [],
-            connection: {
-                remoteAddress: ''
-            }
-        };
-
-        this.req.connection.remoteAddress = '127.0.0.1';
-        var res = {
-            end: function (msg) {
-                assert.equal(1, messages.length);
-                done();
-            }
-        };
-
-        this.ipfilter(this.req, res, function () {
-        });
-    });
-
-    it('should log to a passed logger the correct message', function (done) {
-        var messages = [];
-        var logF = function logFF(message) {
-            messages.push(message);
-        };
-        this.ipfilter = ipfilter(['127.0.0.1'], {log: true, logF: logF});
-        this.req = {
-            session: {},
-            headers: [],
-            connection: {
-                remoteAddress: ''
-            }
-        };
-
-
-        this.req.connection.remoteAddress = '127.0.0.1';
-        var res = {
-            end: function (msg) {
-                assert.equal('Access denied to IP address: 127.0.0.1', messages[0]);
-                done();
-            }
-        };
-
-        this.ipfilter(this.req, res, function () {
-        });
-    });
-=======
 describe('using cidr block',function(){
   describe('enforcing whitelist restrictions',function(){
     beforeEach(function(){
@@ -544,5 +488,60 @@
       
     this.ipfilter( this.req, res, function(){});
   });
->>>>>>> c3b1a40f
+});
+
+describe('external logger function', function () {
+
+  it('should log to a passed logger exactly one message', function (done) {
+    var messages = [];
+    var logF = function logFF(message) {
+      messages.push(message);
+    };
+    this.ipfilter = ipfilter(['127.0.0.1'], {log: true, logF: logF});
+    this.req = {
+      session: {},
+      headers: [],
+      connection: {
+        remoteAddress: ''
+      }
+    };
+
+    this.req.connection.remoteAddress = '127.0.0.1';
+    var res = {
+      end: function (msg) {
+        assert.equal(1, messages.length);
+        done();
+      }
+    };
+
+    this.ipfilter(this.req, res, function () {
+    });
+  });
+
+  it('should log to a passed logger the correct message', function (done) {
+    var messages = [];
+    var logF = function logFF(message) {
+      messages.push(message);
+    };
+    this.ipfilter = ipfilter(['127.0.0.1'], {log: true, logF: logF});
+    this.req = {
+      session: {},
+      headers: [],
+      connection: {
+        remoteAddress: ''
+      }
+    };
+
+
+    this.req.connection.remoteAddress = '127.0.0.1';
+    var res = {
+      end: function (msg) {
+        assert.equal('Access denied to IP address: 127.0.0.1', messages[0]);
+        done();
+      }
+    };
+
+    this.ipfilter(this.req, res, function () {
+    });
+  });
 });